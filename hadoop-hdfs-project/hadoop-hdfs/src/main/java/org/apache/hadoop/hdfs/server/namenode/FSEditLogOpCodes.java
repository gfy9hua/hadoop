--- conflicted
+++ resolved
@@ -67,12 +67,9 @@
   OP_MODIFY_CACHE_POOL                    ((byte) 37),
   OP_REMOVE_CACHE_POOL                    ((byte) 38),
   OP_MODIFY_CACHE_DIRECTIVE     ((byte) 39),
-<<<<<<< HEAD
-  OP_ROLLING_UPGRADE_START      ((byte) 40),
-  OP_ROLLING_UPGRADE_FINALIZE   ((byte) 41),
-=======
   OP_SET_ACL                    ((byte) 40),
->>>>>>> 2fc514b7
+  OP_ROLLING_UPGRADE_START      ((byte) 41),
+  OP_ROLLING_UPGRADE_FINALIZE   ((byte) 42),
 
   // Note that the current range of the valid OP code is 0~127
   OP_INVALID                    ((byte) -1);
